--- conflicted
+++ resolved
@@ -15,13 +15,12 @@
   devDeps: [
     'ts-node',
     '@aws-sdk/client-sts',
-<<<<<<< HEAD
     '@types/glob',
     '@types/node@^14.17.0',
     '@types/yargs@^17',
+    'cdklabs-projen-project-types',
   ],
   autoApproveUpgrades: true,
-  minNodeVersion: '14.17.0',
   deps: [
     '@aws-sdk/client-codeartifact',
     '@aws-sdk/credential-providers',
@@ -30,14 +29,10 @@
     'yargs@^17',
     'p-queue@6', // Last non-ESM version
   ],
-=======
-    'cdklabs-projen-project-types',
-  ],
   workflowNodeVersion: '16.x',
   minNodeVersion: '16.0.0',
   enablePRAutoMerge: true,
   setNodeEngineVersion: false,
->>>>>>> c93ac272
 });
 
 // we can't use 9.x because it doesn't work with node 10.
