{
  "tasks": {
    "build": {
      "name": "build",
      "description": "Full release build",
      "steps": [
        {
          "spawn": "default"
        },
        {
          "spawn": "pre-compile"
        },
        {
          "spawn": "compile"
        },
        {
          "spawn": "post-compile"
        },
        {
          "spawn": "test"
        },
        {
          "spawn": "package"
        }
      ]
    },
    "bump": {
      "name": "bump",
      "description": "Bumps version based on latest git tag and generates a changelog entry",
      "env": {
        "OUTFILE": "package.json",
        "CHANGELOG": "dist/changelog.md",
        "BUMPFILE": "dist/version.txt",
        "RELEASETAG": "dist/releasetag.txt"
      },
      "steps": [
        {
          "builtin": "release/bump-version"
        }
      ],
      "condition": "! git log --oneline -1 | grep -q \"chore(release):\""
    },
    "clobber": {
      "name": "clobber",
      "description": "hard resets to HEAD of origin and cleans the local repo",
      "env": {
        "BRANCH": "$(git branch --show-current)"
      },
      "steps": [
        {
          "exec": "git checkout -b scratch",
          "name": "save current HEAD in \"scratch\" branch"
        },
        {
          "exec": "git checkout $BRANCH"
        },
        {
          "exec": "git fetch origin",
          "name": "fetch latest changes from origin"
        },
        {
          "exec": "git reset --hard origin/$BRANCH",
          "name": "hard reset to origin commit"
        },
        {
          "exec": "git clean -fdx",
          "name": "clean all untracked files"
        },
        {
          "say": "ready to rock! (unpushed commits are under the \"scratch\" branch)"
        }
      ],
      "condition": "git diff --exit-code > /dev/null"
    },
    "compile": {
      "name": "compile",
      "description": "Only compile",
      "steps": [
        {
          "exec": "tsc --build"
        }
      ]
    },
    "default": {
      "name": "default",
      "description": "Synthesize project files",
      "steps": [
        {
          "exec": "node .projenrc.js"
        }
      ]
    },
    "eject": {
      "name": "eject",
      "description": "Remove projen from the project",
      "env": {
        "PROJEN_EJECTING": "true"
      },
      "steps": [
        {
          "spawn": "default"
        }
      ]
    },
    "eslint": {
      "name": "eslint",
      "description": "Runs eslint against the codebase",
      "steps": [
        {
          "exec": "eslint --ext .ts,.tsx --fix --no-error-on-unmatched-pattern src test build-tools .projenrc.js"
        }
      ]
    },
    "package": {
      "name": "package",
      "description": "Creates the distribution package",
      "steps": [
        {
          "exec": "mkdir -p dist/js"
        },
        {
          "exec": "mv $(npm pack) dist/js/"
        }
      ]
    },
    "post-compile": {
      "name": "post-compile",
      "description": "Runs after successful compilation",
      "steps": [
        {
          "exec": "yarn pack"
        },
        {
          "exec": "mkdir -p dist/js"
        },
        {
          "exec": "mv ./jsii-release-v*.tgz dist/js"
        }
      ]
    },
    "post-upgrade": {
      "name": "post-upgrade",
      "description": "Runs after upgrading dependencies"
    },
    "pre-compile": {
      "name": "pre-compile",
      "description": "Prepare the project for compilation"
    },
    "release": {
      "name": "release",
      "description": "Prepare a release from \"master\" branch",
      "env": {
        "RELEASE": "true"
      },
      "steps": [
        {
          "exec": "rm -fr dist"
        },
        {
          "spawn": "bump"
        },
        {
          "spawn": "build"
        },
        {
          "spawn": "unbump"
        },
        {
          "exec": "git diff --ignore-space-at-eol --exit-code"
        }
      ]
    },
    "test": {
      "name": "test",
      "description": "Run tests",
      "steps": [
        {
          "exec": "jest --passWithNoTests --all --updateSnapshot"
        },
        {
          "spawn": "eslint"
        }
      ]
    },
    "test:update": {
      "name": "test:update",
      "description": "Update jest snapshots",
      "steps": [
        {
          "exec": "jest --updateSnapshot"
        }
      ]
    },
    "test:watch": {
      "name": "test:watch",
      "description": "Run jest in watch mode",
      "steps": [
        {
          "exec": "jest --watch"
        }
      ]
    },
    "unbump": {
      "name": "unbump",
      "description": "Restores version to 0.0.0",
      "env": {
        "OUTFILE": "package.json",
        "CHANGELOG": "dist/changelog.md",
        "BUMPFILE": "dist/version.txt",
        "RELEASETAG": "dist/releasetag.txt"
      },
      "steps": [
        {
          "builtin": "release/reset-version"
        }
      ]
    },
    "upgrade": {
      "name": "upgrade",
      "description": "upgrade dependencies",
      "env": {
        "CI": "0"
      },
      "steps": [
        {
          "exec": "npm-check-updates --dep dev --upgrade --target=minor"
        },
        {
          "exec": "npm-check-updates --dep optional --upgrade --target=minor"
        },
        {
          "exec": "npm-check-updates --dep peer --upgrade --target=minor"
        },
        {
          "exec": "npm-check-updates --dep prod --upgrade --target=minor"
        },
        {
          "exec": "npm-check-updates --dep bundle --upgrade --target=minor"
        },
        {
          "exec": "yarn install --check-files"
        },
        {
          "exec": "yarn upgrade"
        },
        {
          "exec": "npx projen"
        },
        {
          "spawn": "post-upgrade"
        }
      ]
    },
    "watch": {
      "name": "watch",
      "description": "Watch & compile in the background",
      "steps": [
        {
          "exec": "tsc --build -w"
        }
      ]
<<<<<<< HEAD
    },
    "package": {
      "name": "package",
      "description": "Create an npm tarball",
      "steps": [
        {
          "exec": "mkdir -p dist/js"
        },
        {
          "exec": "yarn pack"
        },
        {
          "exec": "mv *.tgz dist/js/"
        },
        {
          "spawn": "package-as-publib"
        }
      ]
    },
    "eslint": {
      "name": "eslint",
      "description": "Runs eslint against the codebase",
      "steps": [
        {
          "exec": "eslint --ext .ts,.tsx --fix --no-error-on-unmatched-pattern src test build-tools .projenrc.js"
        }
      ]
    },
    "package-as-publib": {
      "name": "package-as-publib",
      "steps": [
        {
          "exec": "cp package.json package.json.bak"
        },
        {
          "exec": "node ./scripts/update-package-name.js publib"
        },
        {
          "exec": "yarn pack"
        },
        {
          "exec": "mv ./publib*.tgz dist/js"
        },
        {
          "exec": "cp package.json.bak package.json"
        },
        {
          "exec": "rm package.json.bak"
        }
      ]
    },
    "release": {
      "name": "release",
      "description": "Prepare a release from \"master\" branch",
      "env": {
        "RELEASE": "true"
      },
      "steps": [
        {
          "exec": "rm -fr dist"
        },
        {
          "spawn": "bump"
        },
        {
          "spawn": "build"
        },
        {
          "spawn": "unbump"
        },
        {
          "exec": "git diff --ignore-space-at-eol --exit-code"
        }
      ]
=======
>>>>>>> c20b9878
    }
  },
  "env": {
    "PATH": "$(npx -c \"node -e \\\"console.log(process.env.PATH)\\\"\")"
  },
  "//": "~~ Generated by projen. To modify, edit .projenrc.js and run \"npx projen\"."
}<|MERGE_RESOLUTION|>--- conflicted
+++ resolved
@@ -120,6 +120,32 @@
         },
         {
           "exec": "mv $(npm pack) dist/js/"
+        },
+        {
+          "spawn": "package-as-publib"
+        }
+      ]
+    },
+    "package-as-publib": {
+      "name": "package-as-publib",
+      "steps": [
+        {
+          "exec": "cp package.json package.json.bak"
+        },
+        {
+          "exec": "node ./scripts/update-package-name.js publib"
+        },
+        {
+          "exec": "yarn pack"
+        },
+        {
+          "exec": "mv ./publib*.tgz dist/js"
+        },
+        {
+          "exec": "cp package.json.bak package.json"
+        },
+        {
+          "exec": "rm package.json.bak"
         }
       ]
     },
@@ -259,83 +285,6 @@
           "exec": "tsc --build -w"
         }
       ]
-<<<<<<< HEAD
-    },
-    "package": {
-      "name": "package",
-      "description": "Create an npm tarball",
-      "steps": [
-        {
-          "exec": "mkdir -p dist/js"
-        },
-        {
-          "exec": "yarn pack"
-        },
-        {
-          "exec": "mv *.tgz dist/js/"
-        },
-        {
-          "spawn": "package-as-publib"
-        }
-      ]
-    },
-    "eslint": {
-      "name": "eslint",
-      "description": "Runs eslint against the codebase",
-      "steps": [
-        {
-          "exec": "eslint --ext .ts,.tsx --fix --no-error-on-unmatched-pattern src test build-tools .projenrc.js"
-        }
-      ]
-    },
-    "package-as-publib": {
-      "name": "package-as-publib",
-      "steps": [
-        {
-          "exec": "cp package.json package.json.bak"
-        },
-        {
-          "exec": "node ./scripts/update-package-name.js publib"
-        },
-        {
-          "exec": "yarn pack"
-        },
-        {
-          "exec": "mv ./publib*.tgz dist/js"
-        },
-        {
-          "exec": "cp package.json.bak package.json"
-        },
-        {
-          "exec": "rm package.json.bak"
-        }
-      ]
-    },
-    "release": {
-      "name": "release",
-      "description": "Prepare a release from \"master\" branch",
-      "env": {
-        "RELEASE": "true"
-      },
-      "steps": [
-        {
-          "exec": "rm -fr dist"
-        },
-        {
-          "spawn": "bump"
-        },
-        {
-          "spawn": "build"
-        },
-        {
-          "spawn": "unbump"
-        },
-        {
-          "exec": "git diff --ignore-space-at-eol --exit-code"
-        }
-      ]
-=======
->>>>>>> c20b9878
     }
   },
   "env": {
