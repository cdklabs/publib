--- conflicted
+++ resolved
@@ -209,12 +209,8 @@
       "description": "Run tests",
       "steps": [
         {
-<<<<<<< HEAD
-          "exec": "jest --passWithNoTests --all --updateSnapshot --coverageProvider=v8"
-=======
-          "exec": "jest --passWithNoTests --updateSnapshot",
+          "exec": "jest --passWithNoTests --coverageProvider=v8 --updateSnapshot",
           "receiveArgs": true
->>>>>>> 78ae09a6
         },
         {
           "spawn": "eslint"
@@ -257,44 +253,7 @@
           "exec": "yarn upgrade npm-check-updates"
         },
         {
-<<<<<<< HEAD
-          "exec": "npm-check-updates --dep optional --upgrade --target=minor --reject='projen'"
-        },
-        {
-          "exec": "npm-check-updates --dep peer --upgrade --target=minor --reject='projen'"
-        },
-        {
-          "exec": "npm-check-updates --dep prod --upgrade --target=minor --reject='projen'"
-        },
-        {
-          "exec": "npm-check-updates --dep bundle --upgrade --target=minor --reject='projen'"
-        },
-        {
-          "exec": "yarn install --check-files"
-        },
-        {
-          "exec": "yarn upgrade @types/jest @types/node @typescript-eslint/eslint-plugin @typescript-eslint/parser eslint-import-resolver-node eslint-import-resolver-typescript eslint-plugin-import eslint jest jest-junit json-schema npm-check-updates standard-version ts-jest typescript @aws-sdk/client-codeartifact @aws-sdk/credential-providers @aws-sdk/types @types/fs-extra fs-extra glob npm p-queue shlex yargs"
-        },
-        {
-          "exec": "npx projen"
-        },
-        {
-          "spawn": "post-upgrade"
-        }
-      ]
-    },
-    "upgrade-projen": {
-      "name": "upgrade-projen",
-      "description": "upgrade projen",
-      "env": {
-        "CI": "0"
-      },
-      "steps": [
-        {
-          "exec": "npm-check-updates --dep dev --upgrade --target=minor --filter='projen'"
-=======
           "exec": "npm-check-updates --dep dev --upgrade --target=minor"
->>>>>>> 78ae09a6
         },
         {
           "exec": "npm-check-updates --dep optional --upgrade --target=minor"
